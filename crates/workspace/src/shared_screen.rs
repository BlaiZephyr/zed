use crate::{
    item::{Item, ItemEvent},
    ItemNavHistory, WorkspaceId,
};
use call::{RemoteVideoTrack, RemoteVideoTrackView};
use client::{proto::PeerId, User};
use gpui::{
<<<<<<< HEAD
    div, AppContext, Element, EventEmitter, FocusHandle, FocusableView, InteractiveElement,
    ParentElement, Render, SharedString, Styled, View, ViewContext, VisualContext, WindowContext,
};
use std::sync::Arc;
use ui::{h_flex, prelude::*, Icon, IconName, Label};
=======
    div, surface, AppContext, EventEmitter, FocusHandle, FocusableView, InteractiveElement,
    ParentElement, Render, SharedString, Styled, Task, View, ViewContext, VisualContext,
    WindowContext,
};
use std::sync::{Arc, Weak};
use ui::{prelude::*, Icon, IconName};
>>>>>>> 7eab57a2

pub enum Event {
    Close,
}

pub struct SharedScreen {
    pub peer_id: PeerId,
    user: Arc<User>,
    nav_history: Option<ItemNavHistory>,
    view: View<RemoteVideoTrackView>,
    focus: FocusHandle,
}

impl SharedScreen {
    pub fn new(
        track: RemoteVideoTrack,
        peer_id: PeerId,
        user: Arc<User>,
        cx: &mut ViewContext<Self>,
    ) -> Self {
        let view = cx.new_view(|cx| RemoteVideoTrackView::new(track.clone(), cx));
        cx.subscribe(&view, |_, _, ev, cx| match ev {
            call::RemoteVideoTrackViewEvent::Close => cx.emit(Event::Close),
        })
        .detach();
        Self {
            view,
            peer_id,
            user,
            nav_history: Default::default(),
            focus: cx.focus_handle(),
        }
    }
}

impl EventEmitter<Event> for SharedScreen {}

impl FocusableView for SharedScreen {
    fn focus_handle(&self, _: &AppContext) -> FocusHandle {
        self.focus.clone()
    }
}
impl Render for SharedScreen {
    fn render(&mut self, cx: &mut ViewContext<Self>) -> impl IntoElement {
        div()
            .bg(cx.theme().colors().editor_background)
            .track_focus(&self.focus)
            .key_context("SharedScreen")
            .size_full()
<<<<<<< HEAD
            .child(self.view.clone())
=======
            .children(
                self.frame
                    .as_ref()
                    .map(|frame| surface(frame.image()).size_full()),
            )
>>>>>>> 7eab57a2
    }
}

impl Item for SharedScreen {
    type Event = Event;

    fn tab_tooltip_text(&self, _: &AppContext) -> Option<SharedString> {
        Some(format!("{}'s screen", self.user.github_login).into())
    }

    fn deactivated(&mut self, cx: &mut ViewContext<Self>) {
        if let Some(nav_history) = self.nav_history.as_mut() {
            nav_history.push::<()>(None, cx);
        }
    }

    fn tab_icon(&self, _cx: &WindowContext) -> Option<Icon> {
        Some(Icon::new(IconName::Screen))
    }

    fn tab_content_text(&self, _cx: &WindowContext) -> Option<SharedString> {
        Some(format!("{}'s screen", self.user.github_login).into())
    }

    fn telemetry_event_text(&self) -> Option<&'static str> {
        None
    }

    fn set_nav_history(&mut self, history: ItemNavHistory, _: &mut ViewContext<Self>) {
        self.nav_history = Some(history);
    }

    fn clone_on_split(
        &self,
        _workspace_id: Option<WorkspaceId>,
        cx: &mut ViewContext<Self>,
    ) -> Option<View<Self>> {
        Some(cx.new_view(|cx| Self {
            view: self.view.update(cx, |view, cx| view.clone(cx)),
            peer_id: self.peer_id,
            user: self.user.clone(),
            nav_history: Default::default(),
            focus: cx.focus_handle(),
        }))
    }

    fn to_item_events(event: &Self::Event, mut f: impl FnMut(ItemEvent)) {
        match event {
            Event::Close => f(ItemEvent::CloseItem),
        }
    }
}<|MERGE_RESOLUTION|>--- conflicted
+++ resolved
@@ -5,20 +5,11 @@
 use call::{RemoteVideoTrack, RemoteVideoTrackView};
 use client::{proto::PeerId, User};
 use gpui::{
-<<<<<<< HEAD
-    div, AppContext, Element, EventEmitter, FocusHandle, FocusableView, InteractiveElement,
-    ParentElement, Render, SharedString, Styled, View, ViewContext, VisualContext, WindowContext,
+    div, AppContext, EventEmitter, FocusHandle, FocusableView, InteractiveElement, ParentElement,
+    Render, SharedString, Styled, View, ViewContext, VisualContext, WindowContext,
 };
 use std::sync::Arc;
-use ui::{h_flex, prelude::*, Icon, IconName, Label};
-=======
-    div, surface, AppContext, EventEmitter, FocusHandle, FocusableView, InteractiveElement,
-    ParentElement, Render, SharedString, Styled, Task, View, ViewContext, VisualContext,
-    WindowContext,
-};
-use std::sync::{Arc, Weak};
 use ui::{prelude::*, Icon, IconName};
->>>>>>> 7eab57a2
 
 pub enum Event {
     Close,
@@ -68,15 +59,7 @@
             .track_focus(&self.focus)
             .key_context("SharedScreen")
             .size_full()
-<<<<<<< HEAD
             .child(self.view.clone())
-=======
-            .children(
-                self.frame
-                    .as_ref()
-                    .map(|frame| surface(frame.image()).size_full()),
-            )
->>>>>>> 7eab57a2
     }
 }
 
