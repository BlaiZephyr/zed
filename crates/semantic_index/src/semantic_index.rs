mod chunking;
mod embedding;
mod embedding_index;
mod indexing;
mod project_index;
mod project_index_debug_view;
mod summary_index;
mod worktree_index;

use anyhow::{Context as _, Result};
use collections::HashMap;
use gpui::{AppContext, AsyncAppContext, BorrowAppContext, Context, Global, Model, WeakModel};
use project::Project;
use project_index::ProjectIndex;
use std::{path::PathBuf, sync::Arc};

pub use embedding::*;
pub use project_index_debug_view::ProjectIndexDebugView;
pub use summary_index::FileSummary;

pub struct SemanticIndex {
    embedding_provider: Arc<dyn EmbeddingProvider>,
    db_connection: heed::Env,
    project_indices: HashMap<WeakModel<Project>, Model<ProjectIndex>>,
}

impl Global for SemanticIndex {}

impl SemanticIndex {
    pub async fn new(
        db_path: PathBuf,
        embedding_provider: Arc<dyn EmbeddingProvider>,
        cx: &mut AsyncAppContext,
    ) -> Result<Self> {
        let db_connection = cx
            .background_executor()
            .spawn(async move {
                std::fs::create_dir_all(&db_path)?;
                unsafe {
                    heed::EnvOpenOptions::new()
                        .map_size(1024 * 1024 * 1024)
                        .max_dbs(3000)
                        .open(db_path)
                }
            })
            .await
            .context("opening database connection")?;

        Ok(SemanticIndex {
            db_connection,
            embedding_provider,
            project_indices: HashMap::default(),
        })
    }

    pub fn project_index(
        &mut self,
        project: Model<Project>,
        cx: &mut AppContext,
    ) -> Model<ProjectIndex> {
        let project_weak = project.downgrade();
        project.update(cx, move |_, cx| {
            cx.on_release(move |_, cx| {
                if cx.has_global::<SemanticIndex>() {
                    cx.update_global::<SemanticIndex, _>(|this, _| {
                        this.project_indices.remove(&project_weak);
                    })
                }
            })
            .detach();
        });

        self.project_indices
            .entry(project.downgrade())
            .or_insert_with(|| {
                cx.new_model(|cx| {
                    ProjectIndex::new(
                        project,
                        self.db_connection.clone(),
                        self.embedding_provider.clone(),
                        cx,
                    )
                })
            })
            .clone()
    }
}

#[cfg(test)]
mod tests {
    use super::*;
    use anyhow::anyhow;
    use chunking::Chunk;
    use embedding_index::{ChunkedFile, EmbeddingIndex};
    use futures::{future::BoxFuture, FutureExt};
    use gpui::TestAppContext;
    use indexing::IndexingEntrySet;
    use language::language_settings::AllLanguageSettings;
    use project::{Project, ProjectEntryId};
    use settings::SettingsStore;
    use smol::{channel, stream::StreamExt};
    use std::{future, path::Path, sync::Arc};

    fn init_test(cx: &mut TestAppContext) {
        _ = cx.update(|cx| {
            let store = SettingsStore::test(cx);
            cx.set_global(store);
            language::init(cx);
            Project::init_settings(cx);
            SettingsStore::update(cx, |store, cx| {
                store.update_user_settings::<AllLanguageSettings>(cx, |_| {});
            });
        });
    }

    pub struct TestEmbeddingProvider {
        batch_size: usize,
        compute_embedding: Box<dyn Fn(&str) -> Result<Embedding> + Send + Sync>,
    }

    impl TestEmbeddingProvider {
        pub fn new(
            batch_size: usize,
            compute_embedding: impl 'static + Fn(&str) -> Result<Embedding> + Send + Sync,
        ) -> Self {
            return Self {
                batch_size,
                compute_embedding: Box::new(compute_embedding),
            };
        }
    }

    impl EmbeddingProvider for TestEmbeddingProvider {
        fn embed<'a>(
            &'a self,
            texts: &'a [TextToEmbed<'a>],
        ) -> BoxFuture<'a, Result<Vec<Embedding>>> {
            let embeddings = texts
                .iter()
                .map(|to_embed| (self.compute_embedding)(to_embed.text))
                .collect();
            future::ready(embeddings).boxed()
        }

        fn batch_size(&self) -> usize {
            self.batch_size
        }
    }

    #[gpui::test]
    async fn test_search(cx: &mut TestAppContext) {
        cx.executor().allow_parking();

        init_test(cx);

        let temp_dir = tempfile::tempdir().unwrap();

        let mut semantic_index = SemanticIndex::new(
            temp_dir.path().into(),
            Arc::new(TestEmbeddingProvider::new(16, |text| {
                let mut embedding = vec![0f32; 2];
                // if the text contains garbage, give it a 1 in the first dimension
                if text.contains("garbage in") {
                    embedding[0] = 0.9;
                } else {
                    embedding[0] = -0.9;
                }

                if text.contains("garbage out") {
                    embedding[1] = 0.9;
                } else {
                    embedding[1] = -0.9;
                }

                Ok(Embedding::new(embedding))
            })),
            &mut cx.to_async(),
        )
        .await
        .unwrap();

        let project_path = Path::new("./fixture");

        let project = cx
            .spawn(|mut cx| async move { Project::example([project_path], &mut cx).await })
            .await;

        cx.update(|cx| {
            let language_registry = project.read(cx).languages().clone();
            let node_runtime = project.read(cx).node_runtime().unwrap().clone();
            languages::init(language_registry, node_runtime, cx);
        });

        let project_index = cx.update(|cx| semantic_index.project_index(project.clone(), cx));

        while project_index
            .read_with(cx, |index, cx| index.path_count(cx))
            .unwrap()
            == 0
        {
            project_index.next_event(cx).await;
        }

        let results = cx
            .update(|cx| {
                let project_index = project_index.read(cx);
                let query = "garbage in, garbage out";
                project_index.search(query.into(), 4, cx)
            })
            .await
            .unwrap();

        assert!(results.len() > 1, "should have found some results");

        for result in &results {
            println!("result: {:?}", result.path);
            println!("score: {:?}", result.score);
        }

        // Find result that is greater than 0.5
        let search_result = results.iter().find(|result| result.score > 0.9).unwrap();

        assert_eq!(search_result.path.to_string_lossy(), "needle.md");

        let content = cx
            .update(|cx| {
                let worktree = search_result.worktree.read(cx);
                let entry_abs_path = worktree.abs_path().join(&search_result.path);
                let fs = project.read(cx).fs().clone();
                cx.background_executor()
                    .spawn(async move { fs.load(&entry_abs_path).await.unwrap() })
            })
            .await;

        let range = search_result.range.clone();
        let content = content[range.clone()].to_owned();

        assert!(content.contains("garbage in, garbage out"));
    }

    #[gpui::test]
    async fn test_embed_files(cx: &mut TestAppContext) {
        cx.executor().allow_parking();

        let provider = Arc::new(TestEmbeddingProvider::new(3, |text| {
            if text.contains('g') {
                Err(anyhow!("cannot embed text containing a 'g' character"))
            } else {
                Ok(Embedding::new(
                    ('a'..='z')
                        .map(|char| text.chars().filter(|c| *c == char).count() as f32)
                        .collect(),
                ))
            }
        }));

        let (indexing_progress_tx, _) = channel::unbounded();
        let indexing_entries = Arc::new(IndexingEntrySet::new(indexing_progress_tx));

        let (chunked_files_tx, chunked_files_rx) = channel::unbounded::<ChunkedFile>();
        chunked_files_tx
            .send_blocking(ChunkedFile {
                path: Path::new("test1.md").into(),
                mtime: None,
                handle: indexing_entries.insert(ProjectEntryId::from_proto(0)),
                text: "abcdefghijklmnop".to_string(),
                chunks: [0..4, 4..8, 8..12, 12..16]
                    .into_iter()
                    .map(|range| Chunk {
                        range,
                        digest: Default::default(),
                    })
                    .collect(),
            })
            .unwrap();
        chunked_files_tx
            .send_blocking(ChunkedFile {
                path: Path::new("test2.md").into(),
                mtime: None,
                handle: indexing_entries.insert(ProjectEntryId::from_proto(1)),
                text: "qrstuvwxyz".to_string(),
                chunks: [0..4, 4..8, 8..10]
                    .into_iter()
                    .map(|range| Chunk {
                        range,
                        digest: Default::default(),
                    })
                    .collect(),
            })
            .unwrap();
        chunked_files_tx.close();

        let embed_files_task =
            cx.update(|cx| EmbeddingIndex::embed_files(provider.clone(), chunked_files_rx, cx));
        embed_files_task.task.await.unwrap();

        let mut embedded_files_rx = embed_files_task.files;
        let mut embedded_files = Vec::new();
        while let Some((embedded_file, _)) = embedded_files_rx.next().await {
            embedded_files.push(embedded_file);
        }

        assert_eq!(embedded_files.len(), 1);
        assert_eq!(embedded_files[0].path.as_ref(), Path::new("test2.md"));
        assert_eq!(
            embedded_files[0]
                .chunks
                .iter()
                .map(|embedded_chunk| { embedded_chunk.embedding.clone() })
                .collect::<Vec<Embedding>>(),
            vec![
                (provider.compute_embedding)("qrst").unwrap(),
                (provider.compute_embedding)("uvwx").unwrap(),
                (provider.compute_embedding)("yz").unwrap(),
            ],
        );
    }
<<<<<<< HEAD
}
=======
}

// See https://github.com/zed-industries/zed/pull/14823#discussion_r1684616398 for why this is here and when it should be removed.
type _TODO = completion::LanguageModelCompletionProvider;
>>>>>>> de8f0ce8
<|MERGE_RESOLUTION|>--- conflicted
+++ resolved
@@ -315,11 +315,4 @@
             ],
         );
     }
-<<<<<<< HEAD
-}
-=======
-}
-
-// See https://github.com/zed-industries/zed/pull/14823#discussion_r1684616398 for why this is here and when it should be removed.
-type _TODO = completion::LanguageModelCompletionProvider;
->>>>>>> de8f0ce8
+}