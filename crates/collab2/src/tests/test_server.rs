use crate::{
    db::{tests::TestDb, NewUserParams, UserId},
    executor::Executor,
    rpc::{Server, CLEANUP_TIMEOUT, RECONNECT_TIMEOUT},
    AppState,
};
use anyhow::anyhow;
use call::ActiveCall;
use channel::{ChannelBuffer, ChannelStore};
use client::{
    self, proto::PeerId, Client, Connection, Credentials, EstablishConnectionError, UserStore,
};
use collections::{HashMap, HashSet};
use fs::FakeFs;
use futures::{channel::oneshot, StreamExt as _};
use gpui::{BackgroundExecutor, Context, Model, TestAppContext, WindowHandle};
use language::LanguageRegistry;
use node_runtime::FakeNodeRuntime;

use notifications::NotificationStore;
use parking_lot::Mutex;
use project::{Project, WorktreeId};
use rpc::{proto::ChannelRole, RECEIVE_TIMEOUT};
use settings::SettingsStore;
use std::{
    cell::{Ref, RefCell, RefMut},
    env,
    ops::{Deref, DerefMut},
    path::Path,
    sync::{
        atomic::{AtomicBool, AtomicUsize, Ordering::SeqCst},
        Arc,
    },
};
use util::http::FakeHttpClient;
use workspace::{Workspace, WorkspaceStore};

pub struct TestServer {
    pub app_state: Arc<AppState>,
    pub test_live_kit_server: Arc<live_kit_client::TestServer>,
    server: Arc<Server>,
    connection_killers: Arc<Mutex<HashMap<PeerId, Arc<AtomicBool>>>>,
    forbid_connections: Arc<AtomicBool>,
    _test_db: TestDb,
}

pub struct TestClient {
    pub username: String,
    pub app_state: Arc<workspace::AppState>,
    channel_store: Model<ChannelStore>,
    notification_store: Model<NotificationStore>,
    state: RefCell<TestClientState>,
}

#[derive(Default)]
struct TestClientState {
    local_projects: Vec<Model<Project>>,
    remote_projects: Vec<Model<Project>>,
    buffers: HashMap<Model<Project>, HashSet<Model<language::Buffer>>>,
    channel_buffers: HashSet<Model<ChannelBuffer>>,
}

pub struct ContactsSummary {
    pub current: Vec<String>,
    pub outgoing_requests: Vec<String>,
    pub incoming_requests: Vec<String>,
}

impl TestServer {
    pub async fn start(deterministic: BackgroundExecutor) -> Self {
        static NEXT_LIVE_KIT_SERVER_ID: AtomicUsize = AtomicUsize::new(0);

        let use_postgres = env::var("USE_POSTGRES").ok();
        let use_postgres = use_postgres.as_deref();
        let test_db = if use_postgres == Some("true") || use_postgres == Some("1") {
            TestDb::postgres(deterministic.clone())
        } else {
            TestDb::sqlite(deterministic.clone())
        };
        let live_kit_server_id = NEXT_LIVE_KIT_SERVER_ID.fetch_add(1, SeqCst);
        let live_kit_server = live_kit_client::TestServer::create(
            format!("http://livekit.{}.test", live_kit_server_id),
            format!("devkey-{}", live_kit_server_id),
            format!("secret-{}", live_kit_server_id),
            deterministic.clone(),
        )
        .unwrap();
        let app_state = Self::build_app_state(&test_db, &live_kit_server).await;
        let epoch = app_state
            .db
            .create_server(&app_state.config.zed_environment)
            .await
            .unwrap();
        let server = Server::new(
            epoch,
            app_state.clone(),
            Executor::Deterministic(deterministic.clone()),
        );
        server.start().await.unwrap();
        // Advance clock to ensure the server's cleanup task is finished.
        deterministic.advance_clock(CLEANUP_TIMEOUT);
        Self {
            app_state,
            server,
            connection_killers: Default::default(),
            forbid_connections: Default::default(),
            _test_db: test_db,
            test_live_kit_server: live_kit_server,
        }
    }

    pub async fn reset(&self) {
        self.app_state.db.reset();
        let epoch = self
            .app_state
            .db
            .create_server(&self.app_state.config.zed_environment)
            .await
            .unwrap();
        self.server.reset(epoch);
    }

    pub async fn create_client(&mut self, cx: &mut TestAppContext, name: &str) -> TestClient {
        cx.update(|cx| {
            if cx.has_global::<SettingsStore>() {
                panic!("Same cx used to create two test clients")
            }
            let settings = SettingsStore::test(cx);
            cx.set_global(settings);
        });

        let http = FakeHttpClient::with_404_response();
        let user_id = if let Ok(Some(user)) = self.app_state.db.get_user_by_github_login(name).await
        {
            user.id
        } else {
            self.app_state
                .db
                .create_user(
                    &format!("{name}@example.com"),
                    false,
                    NewUserParams {
                        github_login: name.into(),
                        github_user_id: 0,
                    },
                )
                .await
                .expect("creating user failed")
                .user_id
        };
        let client_name = name.to_string();
        let mut client = cx.update(|cx| Client::new(http.clone(), cx));
        let server = self.server.clone();
        let db = self.app_state.db.clone();
        let connection_killers = self.connection_killers.clone();
        let forbid_connections = self.forbid_connections.clone();

        Arc::get_mut(&mut client)
            .unwrap()
            .set_id(user_id.to_proto())
            .override_authenticate(move |cx| {
                cx.spawn(|_| async move {
                    let access_token = "the-token".to_string();
                    Ok(Credentials {
                        user_id: user_id.to_proto(),
                        access_token,
                    })
                })
            })
            .override_establish_connection(move |credentials, cx| {
                assert_eq!(credentials.user_id, user_id.0 as u64);
                assert_eq!(credentials.access_token, "the-token");

                let server = server.clone();
                let db = db.clone();
                let connection_killers = connection_killers.clone();
                let forbid_connections = forbid_connections.clone();
                let client_name = client_name.clone();
                cx.spawn(move |cx| async move {
                    if forbid_connections.load(SeqCst) {
                        Err(EstablishConnectionError::other(anyhow!(
                            "server is forbidding connections"
                        )))
                    } else {
                        let (client_conn, server_conn, killed) =
                            Connection::in_memory(cx.background_executor().clone());
                        let (connection_id_tx, connection_id_rx) = oneshot::channel();
                        let user = db
                            .get_user_by_id(user_id)
                            .await
                            .expect("retrieving user failed")
                            .unwrap();
                        cx.background_executor()
                            .spawn(server.handle_connection(
                                server_conn,
                                client_name,
                                user,
                                Some(connection_id_tx),
                                Executor::Deterministic(cx.background_executor().clone()),
                            ))
                            .detach();
                        let connection_id = connection_id_rx.await.unwrap();
                        connection_killers
                            .lock()
                            .insert(connection_id.into(), killed);
                        Ok(client_conn)
                    }
                })
            });

        let fs = FakeFs::new(cx.executor());
        let user_store = cx.build_model(|cx| UserStore::new(client.clone(), http, cx));
        let workspace_store = cx.build_model(|cx| WorkspaceStore::new(client.clone(), cx));
        let mut language_registry = LanguageRegistry::test();
        language_registry.set_executor(cx.executor());
        let app_state = Arc::new(workspace::AppState {
            client: client.clone(),
            user_store: user_store.clone(),
            workspace_store,
            languages: Arc::new(language_registry),
            fs: fs.clone(),
            build_window_options: |_, _, _| Default::default(),
            node_runtime: FakeNodeRuntime::new(),
<<<<<<< HEAD
=======
            call_factory: |_| Box::new(workspace::TestCallHandler),
>>>>>>> b64fe048
        });

        cx.update(|cx| {
            theme::init(theme::LoadThemes::JustBase, cx);
            Project::init(&client, cx);
            client::init(&client, cx);
            language::init(cx);
            editor::init_settings(cx);
            workspace::init(app_state.clone(), cx);
            audio::init((), cx);
            call::init(app_state, cx);
            channel::init(&client, user_store.clone(), cx);
            notifications::init(client.clone(), user_store, cx);
        });

        client
            .authenticate_and_connect(false, &cx.to_async())
            .await
            .unwrap();

        let client = TestClient {
            app_state,
            username: name.to_string(),
            channel_store: cx.read(ChannelStore::global).clone(),
            notification_store: cx.read(NotificationStore::global).clone(),
            state: Default::default(),
        };
        client.wait_for_current_user(cx).await;
        client
    }

    pub fn disconnect_client(&self, peer_id: PeerId) {
        self.connection_killers
            .lock()
            .remove(&peer_id)
            .unwrap()
            .store(true, SeqCst);
    }

    //todo!(workspace)
    #[allow(dead_code)]
    pub fn simulate_long_connection_interruption(
        &self,
        peer_id: PeerId,
        deterministic: BackgroundExecutor,
    ) {
        self.forbid_connections();
        self.disconnect_client(peer_id);
        deterministic.advance_clock(RECEIVE_TIMEOUT + RECONNECT_TIMEOUT);
        self.allow_connections();
        deterministic.advance_clock(RECEIVE_TIMEOUT + RECONNECT_TIMEOUT);
        deterministic.run_until_parked();
    }

    pub fn forbid_connections(&self) {
        self.forbid_connections.store(true, SeqCst);
    }

    pub fn allow_connections(&self) {
        self.forbid_connections.store(false, SeqCst);
    }

    pub async fn make_contacts(&self, clients: &mut [(&TestClient, &mut TestAppContext)]) {
        for ix in 1..clients.len() {
            let (left, right) = clients.split_at_mut(ix);
            let (client_a, cx_a) = left.last_mut().unwrap();
            for (client_b, cx_b) in right {
                client_a
                    .app_state
                    .user_store
                    .update(*cx_a, |store, cx| {
                        store.request_contact(client_b.user_id().unwrap(), cx)
                    })
                    .await
                    .unwrap();
                cx_a.executor().run_until_parked();
                client_b
                    .app_state
                    .user_store
                    .update(*cx_b, |store, cx| {
                        store.respond_to_contact_request(client_a.user_id().unwrap(), true, cx)
                    })
                    .await
                    .unwrap();
            }
        }
    }

    pub async fn make_channel(
        &self,
        channel: &str,
        parent: Option<u64>,
        admin: (&TestClient, &mut TestAppContext),
        members: &mut [(&TestClient, &mut TestAppContext)],
    ) -> u64 {
        let (_, admin_cx) = admin;
        let channel_id = admin_cx
            .read(ChannelStore::global)
            .update(admin_cx, |channel_store, cx| {
                channel_store.create_channel(channel, parent, cx)
            })
            .await
            .unwrap();

        for (member_client, member_cx) in members {
            admin_cx
                .read(ChannelStore::global)
                .update(admin_cx, |channel_store, cx| {
                    channel_store.invite_member(
                        channel_id,
                        member_client.user_id().unwrap(),
                        ChannelRole::Member,
                        cx,
                    )
                })
                .await
                .unwrap();

            admin_cx.executor().run_until_parked();

            member_cx
                .read(ChannelStore::global)
                .update(*member_cx, |channels, cx| {
                    channels.respond_to_channel_invite(channel_id, true, cx)
                })
                .await
                .unwrap();
        }

        channel_id
    }

    pub async fn make_channel_tree(
        &self,
        channels: &[(&str, Option<&str>)],
        creator: (&TestClient, &mut TestAppContext),
    ) -> Vec<u64> {
        let mut observed_channels = HashMap::default();
        let mut result = Vec::new();
        for (channel, parent) in channels {
            let id;
            if let Some(parent) = parent {
                if let Some(parent_id) = observed_channels.get(parent) {
                    id = self
                        .make_channel(channel, Some(*parent_id), (creator.0, creator.1), &mut [])
                        .await;
                } else {
                    panic!(
                        "Edge {}->{} referenced before {} was created",
                        parent, channel, parent
                    )
                }
            } else {
                id = self
                    .make_channel(channel, None, (creator.0, creator.1), &mut [])
                    .await;
            }

            observed_channels.insert(channel, id);
            result.push(id);
        }

        result
    }

    pub async fn create_room(&self, clients: &mut [(&TestClient, &mut TestAppContext)]) {
        self.make_contacts(clients).await;

        let (left, right) = clients.split_at_mut(1);
        let (_client_a, cx_a) = &mut left[0];
        let active_call_a = cx_a.read(ActiveCall::global);

        for (client_b, cx_b) in right {
            let user_id_b = client_b.current_user_id(*cx_b).to_proto();
            active_call_a
                .update(*cx_a, |call, cx| call.invite(user_id_b, None, cx))
                .await
                .unwrap();

            cx_b.executor().run_until_parked();
            let active_call_b = cx_b.read(ActiveCall::global);
            active_call_b
                .update(*cx_b, |call, cx| call.accept_incoming(cx))
                .await
                .unwrap();
        }
    }

    pub async fn build_app_state(
        test_db: &TestDb,
        fake_server: &live_kit_client::TestServer,
    ) -> Arc<AppState> {
        Arc::new(AppState {
            db: test_db.db().clone(),
            live_kit_client: Some(Arc::new(fake_server.create_api_client())),
            config: Default::default(),
        })
    }
}

impl Deref for TestServer {
    type Target = Server;

    fn deref(&self) -> &Self::Target {
        &self.server
    }
}

impl Drop for TestServer {
    fn drop(&mut self) {
        self.server.teardown();
        self.test_live_kit_server.teardown().unwrap();
    }
}

impl Deref for TestClient {
    type Target = Arc<Client>;

    fn deref(&self) -> &Self::Target {
        &self.app_state.client
    }
}

impl TestClient {
    pub fn fs(&self) -> &FakeFs {
        self.app_state.fs.as_fake()
    }

    pub fn channel_store(&self) -> &Model<ChannelStore> {
        &self.channel_store
    }

    pub fn notification_store(&self) -> &Model<NotificationStore> {
        &self.notification_store
    }

    pub fn user_store(&self) -> &Model<UserStore> {
        &self.app_state.user_store
    }

    pub fn language_registry(&self) -> &Arc<LanguageRegistry> {
        &self.app_state.languages
    }

    pub fn client(&self) -> &Arc<Client> {
        &self.app_state.client
    }

    pub fn current_user_id(&self, cx: &TestAppContext) -> UserId {
        UserId::from_proto(
            self.app_state
                .user_store
                .read_with(cx, |user_store, _| user_store.current_user().unwrap().id),
        )
    }

    pub async fn wait_for_current_user(&self, cx: &TestAppContext) {
        let mut authed_user = self
            .app_state
            .user_store
            .read_with(cx, |user_store, _| user_store.watch_current_user());
        while authed_user.next().await.unwrap().is_none() {}
    }

    pub async fn clear_contacts(&self, cx: &mut TestAppContext) {
        self.app_state
            .user_store
            .update(cx, |store, _| store.clear_contacts())
            .await;
    }

    pub fn local_projects<'a>(&'a self) -> impl Deref<Target = Vec<Model<Project>>> + 'a {
        Ref::map(self.state.borrow(), |state| &state.local_projects)
    }

    pub fn remote_projects<'a>(&'a self) -> impl Deref<Target = Vec<Model<Project>>> + 'a {
        Ref::map(self.state.borrow(), |state| &state.remote_projects)
    }

    pub fn local_projects_mut<'a>(&'a self) -> impl DerefMut<Target = Vec<Model<Project>>> + 'a {
        RefMut::map(self.state.borrow_mut(), |state| &mut state.local_projects)
    }

    pub fn remote_projects_mut<'a>(&'a self) -> impl DerefMut<Target = Vec<Model<Project>>> + 'a {
        RefMut::map(self.state.borrow_mut(), |state| &mut state.remote_projects)
    }

    pub fn buffers_for_project<'a>(
        &'a self,
        project: &Model<Project>,
    ) -> impl DerefMut<Target = HashSet<Model<language::Buffer>>> + 'a {
        RefMut::map(self.state.borrow_mut(), |state| {
            state.buffers.entry(project.clone()).or_default()
        })
    }

    pub fn buffers<'a>(
        &'a self,
    ) -> impl DerefMut<Target = HashMap<Model<Project>, HashSet<Model<language::Buffer>>>> + 'a
    {
        RefMut::map(self.state.borrow_mut(), |state| &mut state.buffers)
    }

    pub fn channel_buffers<'a>(
        &'a self,
    ) -> impl DerefMut<Target = HashSet<Model<ChannelBuffer>>> + 'a {
        RefMut::map(self.state.borrow_mut(), |state| &mut state.channel_buffers)
    }

    pub fn summarize_contacts(&self, cx: &TestAppContext) -> ContactsSummary {
        self.app_state
            .user_store
            .read_with(cx, |store, _| ContactsSummary {
                current: store
                    .contacts()
                    .iter()
                    .map(|contact| contact.user.github_login.clone())
                    .collect(),
                outgoing_requests: store
                    .outgoing_contact_requests()
                    .iter()
                    .map(|user| user.github_login.clone())
                    .collect(),
                incoming_requests: store
                    .incoming_contact_requests()
                    .iter()
                    .map(|user| user.github_login.clone())
                    .collect(),
            })
    }

    pub async fn build_local_project(
        &self,
        root_path: impl AsRef<Path>,
        cx: &mut TestAppContext,
    ) -> (Model<Project>, WorktreeId) {
        let project = self.build_empty_local_project(cx);
        let (worktree, _) = project
            .update(cx, |p, cx| {
                p.find_or_create_local_worktree(root_path, true, cx)
            })
            .await
            .unwrap();
        worktree
            .read_with(cx, |tree, _| tree.as_local().unwrap().scan_complete())
            .await;
        (project, worktree.read_with(cx, |tree, _| tree.id()))
    }

    pub fn build_empty_local_project(&self, cx: &mut TestAppContext) -> Model<Project> {
        cx.update(|cx| {
            Project::local(
                self.client().clone(),
                self.app_state.node_runtime.clone(),
                self.app_state.user_store.clone(),
                self.app_state.languages.clone(),
                self.app_state.fs.clone(),
                cx,
            )
        })
    }

    pub async fn build_remote_project(
        &self,
        host_project_id: u64,
        guest_cx: &mut TestAppContext,
    ) -> Model<Project> {
        let active_call = guest_cx.read(ActiveCall::global);
        let room = active_call.read_with(guest_cx, |call, _| call.room().unwrap().clone());
        room.update(guest_cx, |room, cx| {
            room.join_project(
                host_project_id,
                self.app_state.languages.clone(),
                self.app_state.fs.clone(),
                cx,
            )
        })
        .await
        .unwrap()
    }

    //todo(workspace)
    #[allow(dead_code)]
    pub fn build_workspace(
        &self,
        project: &Model<Project>,
        cx: &mut TestAppContext,
    ) -> WindowHandle<Workspace> {
        cx.add_window(|cx| Workspace::new(0, project.clone(), self.app_state.clone(), cx))
    }
}

impl Drop for TestClient {
    fn drop(&mut self) {
        self.app_state.client.teardown();
    }
}<|MERGE_RESOLUTION|>--- conflicted
+++ resolved
@@ -221,10 +221,7 @@
             fs: fs.clone(),
             build_window_options: |_, _, _| Default::default(),
             node_runtime: FakeNodeRuntime::new(),
-<<<<<<< HEAD
-=======
-            call_factory: |_| Box::new(workspace::TestCallHandler),
->>>>>>> b64fe048
+
         });
 
         cx.update(|cx| {
