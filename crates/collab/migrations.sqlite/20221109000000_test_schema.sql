CREATE TABLE "users" (
    "id" INTEGER PRIMARY KEY AUTOINCREMENT,
    "github_login" VARCHAR,
    "admin" BOOLEAN,
    "email_address" VARCHAR(255) DEFAULT NULL,
    "invite_code" VARCHAR(64),
    "invite_count" INTEGER NOT NULL DEFAULT 0,
    "inviter_id" INTEGER REFERENCES users (id),
    "connected_once" BOOLEAN NOT NULL DEFAULT false,
    "created_at" TIMESTAMP NOT NULL DEFAULT CURRENT_TIMESTAMP,
    "metrics_id" TEXT,
    "github_user_id" INTEGER
);
CREATE UNIQUE INDEX "index_users_github_login" ON "users" ("github_login");
CREATE UNIQUE INDEX "index_invite_code_users" ON "users" ("invite_code");
CREATE INDEX "index_users_on_email_address" ON "users" ("email_address");
CREATE INDEX "index_users_on_github_user_id" ON "users" ("github_user_id");

CREATE TABLE "access_tokens" (
    "id" INTEGER PRIMARY KEY AUTOINCREMENT,
    "user_id" INTEGER REFERENCES users (id),
    "impersonated_user_id" INTEGER REFERENCES users (id),
    "hash" VARCHAR(128)
);
CREATE INDEX "index_access_tokens_user_id" ON "access_tokens" ("user_id");

CREATE TABLE "contacts" (
    "id" INTEGER PRIMARY KEY AUTOINCREMENT,
    "user_id_a" INTEGER REFERENCES users (id) NOT NULL,
    "user_id_b" INTEGER REFERENCES users (id) NOT NULL,
    "a_to_b" BOOLEAN NOT NULL,
    "should_notify" BOOLEAN NOT NULL,
    "accepted" BOOLEAN NOT NULL
);
CREATE UNIQUE INDEX "index_contacts_user_ids" ON "contacts" ("user_id_a", "user_id_b");
CREATE INDEX "index_contacts_user_id_b" ON "contacts" ("user_id_b");

CREATE TABLE "rooms" (
    "id" INTEGER PRIMARY KEY AUTOINCREMENT,
    "live_kit_room" VARCHAR NOT NULL,
    "environment" VARCHAR,
    "channel_id" INTEGER REFERENCES channels (id) ON DELETE CASCADE
);
CREATE UNIQUE INDEX "index_rooms_on_channel_id" ON "rooms" ("channel_id");

CREATE TABLE "projects" (
    "id" INTEGER PRIMARY KEY AUTOINCREMENT,
    "room_id" INTEGER REFERENCES rooms (id) ON DELETE CASCADE NOT NULL,
    "host_user_id" INTEGER REFERENCES users (id),
    "host_connection_id" INTEGER,
    "host_connection_server_id" INTEGER REFERENCES servers (id) ON DELETE CASCADE,
    "unregistered" BOOLEAN NOT NULL DEFAULT FALSE,
    "hosted_project_id" INTEGER REFERENCES hosted_projects (id)
);
CREATE INDEX "index_projects_on_host_connection_server_id" ON "projects" ("host_connection_server_id");
CREATE INDEX "index_projects_on_host_connection_id_and_host_connection_server_id" ON "projects" ("host_connection_id", "host_connection_server_id");

CREATE TABLE "worktrees" (
    "project_id" INTEGER NOT NULL REFERENCES projects (id) ON DELETE CASCADE,
    "id" INTEGER NOT NULL,
    "root_name" VARCHAR NOT NULL,
    "abs_path" VARCHAR NOT NULL,
    "visible" BOOL NOT NULL,
    "scan_id" INTEGER NOT NULL,
    "is_complete" BOOL NOT NULL DEFAULT FALSE,
    "completed_scan_id" INTEGER NOT NULL,
    PRIMARY KEY(project_id, id)
);
CREATE INDEX "index_worktrees_on_project_id" ON "worktrees" ("project_id");

CREATE TABLE "worktree_entries" (
    "project_id" INTEGER NOT NULL,
    "worktree_id" INTEGER NOT NULL,
    "scan_id" INTEGER NOT NULL,
    "id" INTEGER NOT NULL,
    "is_dir" BOOL NOT NULL,
    "path" VARCHAR NOT NULL,
    "inode" INTEGER NOT NULL,
    "mtime_seconds" INTEGER NOT NULL,
    "mtime_nanos" INTEGER NOT NULL,
    "is_symlink" BOOL NOT NULL,
    "is_external" BOOL NOT NULL,
    "is_ignored" BOOL NOT NULL,
    "is_deleted" BOOL NOT NULL,
    "git_status" INTEGER,
    PRIMARY KEY(project_id, worktree_id, id),
    FOREIGN KEY(project_id, worktree_id) REFERENCES worktrees (project_id, id) ON DELETE CASCADE
);
CREATE INDEX "index_worktree_entries_on_project_id" ON "worktree_entries" ("project_id");
CREATE INDEX "index_worktree_entries_on_project_id_and_worktree_id" ON "worktree_entries" ("project_id", "worktree_id");

CREATE TABLE "worktree_repositories" (
    "project_id" INTEGER NOT NULL,
    "worktree_id" INTEGER NOT NULL,
    "work_directory_id" INTEGER NOT NULL,
    "branch" VARCHAR,
    "scan_id" INTEGER NOT NULL,
    "is_deleted" BOOL NOT NULL,
    PRIMARY KEY(project_id, worktree_id, work_directory_id),
    FOREIGN KEY(project_id, worktree_id) REFERENCES worktrees (project_id, id) ON DELETE CASCADE,
    FOREIGN KEY(project_id, worktree_id, work_directory_id) REFERENCES worktree_entries (project_id, worktree_id, id) ON DELETE CASCADE
);
CREATE INDEX "index_worktree_repositories_on_project_id" ON "worktree_repositories" ("project_id");
CREATE INDEX "index_worktree_repositories_on_project_id_and_worktree_id" ON "worktree_repositories" ("project_id", "worktree_id");

CREATE TABLE "worktree_settings_files" (
    "project_id" INTEGER NOT NULL,
    "worktree_id" INTEGER NOT NULL,
    "path" VARCHAR NOT NULL,
    "content" TEXT,
    PRIMARY KEY(project_id, worktree_id, path),
    FOREIGN KEY(project_id, worktree_id) REFERENCES worktrees (project_id, id) ON DELETE CASCADE
);
CREATE INDEX "index_worktree_settings_files_on_project_id" ON "worktree_settings_files" ("project_id");
CREATE INDEX "index_worktree_settings_files_on_project_id_and_worktree_id" ON "worktree_settings_files" ("project_id", "worktree_id");

CREATE TABLE "worktree_diagnostic_summaries" (
    "project_id" INTEGER NOT NULL,
    "worktree_id" INTEGER NOT NULL,
    "path" VARCHAR NOT NULL,
    "language_server_id" INTEGER NOT NULL,
    "error_count" INTEGER NOT NULL,
    "warning_count" INTEGER NOT NULL,
    PRIMARY KEY(project_id, worktree_id, path),
    FOREIGN KEY(project_id, worktree_id) REFERENCES worktrees (project_id, id) ON DELETE CASCADE
);
CREATE INDEX "index_worktree_diagnostic_summaries_on_project_id" ON "worktree_diagnostic_summaries" ("project_id");
CREATE INDEX "index_worktree_diagnostic_summaries_on_project_id_and_worktree_id" ON "worktree_diagnostic_summaries" ("project_id", "worktree_id");

CREATE TABLE "language_servers" (
    "id" INTEGER NOT NULL,
    "project_id" INTEGER NOT NULL REFERENCES projects (id) ON DELETE CASCADE,
    "name" VARCHAR NOT NULL,
    PRIMARY KEY(project_id, id)
);
CREATE INDEX "index_language_servers_on_project_id" ON "language_servers" ("project_id");

CREATE TABLE "project_collaborators" (
    "id" INTEGER PRIMARY KEY AUTOINCREMENT,
    "project_id" INTEGER NOT NULL REFERENCES projects (id) ON DELETE CASCADE,
    "connection_id" INTEGER NOT NULL,
    "connection_server_id" INTEGER NOT NULL REFERENCES servers (id) ON DELETE CASCADE,
    "user_id" INTEGER NOT NULL,
    "replica_id" INTEGER NOT NULL,
    "is_host" BOOLEAN NOT NULL
);
CREATE INDEX "index_project_collaborators_on_project_id" ON "project_collaborators" ("project_id");
CREATE UNIQUE INDEX "index_project_collaborators_on_project_id_and_replica_id" ON "project_collaborators" ("project_id", "replica_id");
CREATE INDEX "index_project_collaborators_on_connection_server_id" ON "project_collaborators" ("connection_server_id");
CREATE INDEX "index_project_collaborators_on_connection_id" ON "project_collaborators" ("connection_id");
CREATE UNIQUE INDEX "index_project_collaborators_on_project_id_connection_id_and_server_id" ON "project_collaborators" ("project_id", "connection_id", "connection_server_id");

CREATE TABLE "room_participants" (
    "id" INTEGER PRIMARY KEY AUTOINCREMENT,
    "room_id" INTEGER NOT NULL REFERENCES rooms (id),
    "user_id" INTEGER NOT NULL REFERENCES users (id),
    "answering_connection_id" INTEGER,
    "answering_connection_server_id" INTEGER REFERENCES servers (id) ON DELETE CASCADE,
    "answering_connection_lost" BOOLEAN NOT NULL,
    "location_kind" INTEGER,
    "location_project_id" INTEGER,
    "initial_project_id" INTEGER,
    "calling_user_id" INTEGER NOT NULL REFERENCES users (id),
    "calling_connection_id" INTEGER NOT NULL,
    "calling_connection_server_id" INTEGER REFERENCES servers (id) ON DELETE SET NULL,
    "participant_index" INTEGER,
    "role" TEXT,
    "in_call" BOOLEAN NOT NULL DEFAULT FALSE
);
CREATE UNIQUE INDEX "index_room_participants_on_user_id" ON "room_participants" ("user_id");
CREATE INDEX "index_room_participants_on_room_id" ON "room_participants" ("room_id");
CREATE INDEX "index_room_participants_on_answering_connection_server_id" ON "room_participants" ("answering_connection_server_id");
CREATE INDEX "index_room_participants_on_calling_connection_server_id" ON "room_participants" ("calling_connection_server_id");
CREATE INDEX "index_room_participants_on_answering_connection_id" ON "room_participants" ("answering_connection_id");
CREATE UNIQUE INDEX "index_room_participants_on_answering_connection_id_and_answering_connection_server_id" ON "room_participants" ("answering_connection_id", "answering_connection_server_id");

CREATE TABLE "servers" (
    "id" INTEGER PRIMARY KEY AUTOINCREMENT,
    "environment" VARCHAR NOT NULL
);

CREATE TABLE "followers" (
    "id" INTEGER PRIMARY KEY AUTOINCREMENT,
    "room_id" INTEGER NOT NULL REFERENCES rooms (id) ON DELETE CASCADE,
    "project_id" INTEGER NOT NULL REFERENCES projects (id) ON DELETE CASCADE,
    "leader_connection_server_id" INTEGER NOT NULL REFERENCES servers (id) ON DELETE CASCADE,
    "leader_connection_id" INTEGER NOT NULL,
    "follower_connection_server_id" INTEGER NOT NULL REFERENCES servers (id) ON DELETE CASCADE,
    "follower_connection_id" INTEGER NOT NULL
);
CREATE UNIQUE INDEX
    "index_followers_on_project_id_and_leader_connection_server_id_and_leader_connection_id_and_follower_connection_server_id_and_follower_connection_id"
ON "followers" ("project_id", "leader_connection_server_id", "leader_connection_id", "follower_connection_server_id", "follower_connection_id");
CREATE INDEX "index_followers_on_room_id" ON "followers" ("room_id");

CREATE TABLE "channels" (
    "id" INTEGER PRIMARY KEY AUTOINCREMENT,
    "name" VARCHAR NOT NULL,
    "created_at" TIMESTAMP NOT NULL DEFAULT CURRENT_TIMESTAMP,
    "visibility" VARCHAR NOT NULL,
    "parent_path" TEXT,
    "requires_zed_cla" BOOLEAN NOT NULL DEFAULT FALSE
);

CREATE INDEX "index_channels_on_parent_path" ON "channels" ("parent_path");

CREATE TABLE IF NOT EXISTS "channel_chat_participants" (
    "id" INTEGER PRIMARY KEY AUTOINCREMENT,
    "user_id" INTEGER NOT NULL REFERENCES users (id),
    "channel_id" INTEGER NOT NULL REFERENCES channels (id) ON DELETE CASCADE,
    "connection_id" INTEGER NOT NULL,
    "connection_server_id" INTEGER NOT NULL REFERENCES servers (id) ON DELETE CASCADE
);
CREATE INDEX "index_channel_chat_participants_on_channel_id" ON "channel_chat_participants" ("channel_id");

CREATE TABLE IF NOT EXISTS "channel_messages" (
    "id" INTEGER PRIMARY KEY AUTOINCREMENT,
    "channel_id" INTEGER NOT NULL REFERENCES channels (id) ON DELETE CASCADE,
    "sender_id" INTEGER NOT NULL REFERENCES users (id),
    "body" TEXT NOT NULL,
    "sent_at" TIMESTAMP,
    "nonce" BLOB NOT NULL,
    "reply_to_message_id" INTEGER DEFAULT NULL
);
CREATE INDEX "index_channel_messages_on_channel_id" ON "channel_messages" ("channel_id");
CREATE UNIQUE INDEX "index_channel_messages_on_sender_id_nonce" ON "channel_messages" ("sender_id", "nonce");

CREATE TABLE "channel_message_mentions" (
    "message_id" INTEGER NOT NULL REFERENCES channel_messages (id) ON DELETE CASCADE,
    "start_offset" INTEGER NOT NULL,
    "end_offset" INTEGER NOT NULL,
    "user_id" INTEGER NOT NULL REFERENCES users (id) ON DELETE CASCADE,
    PRIMARY KEY(message_id, start_offset)
);

CREATE TABLE "channel_members" (
    "id" INTEGER PRIMARY KEY AUTOINCREMENT,
    "channel_id" INTEGER NOT NULL REFERENCES channels (id) ON DELETE CASCADE,
    "user_id" INTEGER NOT NULL REFERENCES users (id) ON DELETE CASCADE,
    "admin" BOOLEAN NOT NULL DEFAULT false,
    "role" VARCHAR,
    "accepted" BOOLEAN NOT NULL DEFAULT false,
    "updated_at" TIMESTAMP NOT NULL DEFAULT now
);

CREATE UNIQUE INDEX "index_channel_members_on_channel_id_and_user_id" ON "channel_members" ("channel_id", "user_id");

CREATE TABLE "buffers" (
    "id" INTEGER PRIMARY KEY AUTOINCREMENT,
    "channel_id" INTEGER NOT NULL REFERENCES channels (id) ON DELETE CASCADE,
    "epoch" INTEGER NOT NULL DEFAULT 0
);

CREATE INDEX "index_buffers_on_channel_id" ON "buffers" ("channel_id");

CREATE TABLE "buffer_operations" (
    "buffer_id" INTEGER NOT NULL REFERENCES buffers (id) ON DELETE CASCADE,
    "epoch" INTEGER NOT NULL,
    "replica_id" INTEGER NOT NULL,
    "lamport_timestamp" INTEGER NOT NULL,
    "value" BLOB NOT NULL,
    PRIMARY KEY(buffer_id, epoch, lamport_timestamp, replica_id)
);

CREATE TABLE "buffer_snapshots" (
    "buffer_id" INTEGER NOT NULL REFERENCES buffers (id) ON DELETE CASCADE,
    "epoch" INTEGER NOT NULL,
    "text" TEXT NOT NULL,
    "operation_serialization_version" INTEGER NOT NULL,
    PRIMARY KEY(buffer_id, epoch)
);

CREATE TABLE "channel_buffer_collaborators" (
    "id" INTEGER PRIMARY KEY AUTOINCREMENT,
    "channel_id" INTEGER NOT NULL REFERENCES channels (id) ON DELETE CASCADE,
    "connection_id" INTEGER NOT NULL,
    "connection_server_id" INTEGER NOT NULL REFERENCES servers (id) ON DELETE CASCADE,
    "connection_lost" BOOLEAN NOT NULL DEFAULT false,
    "user_id" INTEGER NOT NULL REFERENCES users (id) ON DELETE CASCADE,
    "replica_id" INTEGER NOT NULL
);

CREATE INDEX "index_channel_buffer_collaborators_on_channel_id" ON "channel_buffer_collaborators" ("channel_id");
CREATE UNIQUE INDEX "index_channel_buffer_collaborators_on_channel_id_and_replica_id" ON "channel_buffer_collaborators" ("channel_id", "replica_id");
CREATE INDEX "index_channel_buffer_collaborators_on_connection_server_id" ON "channel_buffer_collaborators" ("connection_server_id");
CREATE INDEX "index_channel_buffer_collaborators_on_connection_id" ON "channel_buffer_collaborators" ("connection_id");
CREATE UNIQUE INDEX "index_channel_buffer_collaborators_on_channel_id_connection_id_and_server_id" ON "channel_buffer_collaborators" ("channel_id", "connection_id", "connection_server_id");


CREATE TABLE "feature_flags" (
    "id" INTEGER PRIMARY KEY AUTOINCREMENT,
    "flag" TEXT NOT NULL UNIQUE
);

CREATE INDEX "index_feature_flags" ON "feature_flags" ("id");


CREATE TABLE "user_features" (
    "user_id" INTEGER NOT NULL REFERENCES users (id) ON DELETE CASCADE,
    "feature_id" INTEGER NOT NULL REFERENCES feature_flags (id) ON DELETE CASCADE,
    PRIMARY KEY (user_id, feature_id)
);

CREATE UNIQUE INDEX "index_user_features_user_id_and_feature_id" ON "user_features" ("user_id", "feature_id");
CREATE INDEX "index_user_features_on_user_id" ON "user_features" ("user_id");
CREATE INDEX "index_user_features_on_feature_id" ON "user_features" ("feature_id");


CREATE TABLE "observed_buffer_edits" (
    "user_id" INTEGER NOT NULL REFERENCES users (id) ON DELETE CASCADE,
    "buffer_id" INTEGER NOT NULL REFERENCES buffers (id) ON DELETE CASCADE,
    "epoch" INTEGER NOT NULL,
    "lamport_timestamp" INTEGER NOT NULL,
    "replica_id" INTEGER NOT NULL,
    PRIMARY KEY (user_id, buffer_id)
);

CREATE UNIQUE INDEX "index_observed_buffers_user_and_buffer_id" ON "observed_buffer_edits" ("user_id", "buffer_id");

CREATE TABLE IF NOT EXISTS "observed_channel_messages" (
    "user_id" INTEGER NOT NULL REFERENCES users (id) ON DELETE CASCADE,
    "channel_id" INTEGER NOT NULL REFERENCES channels (id) ON DELETE CASCADE,
    "channel_message_id" INTEGER NOT NULL,
    PRIMARY KEY (user_id, channel_id)
);

CREATE UNIQUE INDEX "index_observed_channel_messages_user_and_channel_id" ON "observed_channel_messages" ("user_id", "channel_id");

CREATE TABLE "notification_kinds" (
    "id" INTEGER PRIMARY KEY AUTOINCREMENT,
    "name" VARCHAR NOT NULL
);

CREATE UNIQUE INDEX "index_notification_kinds_on_name" ON "notification_kinds" ("name");

CREATE TABLE "notifications" (
    "id" INTEGER PRIMARY KEY AUTOINCREMENT,
    "created_at" TIMESTAMP NOT NULL default CURRENT_TIMESTAMP,
    "recipient_id" INTEGER NOT NULL REFERENCES users (id) ON DELETE CASCADE,
    "kind" INTEGER NOT NULL REFERENCES notification_kinds (id),
    "entity_id" INTEGER,
    "content" TEXT,
    "is_read" BOOLEAN NOT NULL DEFAULT FALSE,
    "response" BOOLEAN
);

CREATE INDEX
    "index_notifications_on_recipient_id_is_read_kind_entity_id"
    ON "notifications"
    ("recipient_id", "is_read", "kind", "entity_id");

CREATE TABLE contributors (
    user_id INTEGER REFERENCES users(id),
    signed_at TIMESTAMP NOT NULL DEFAULT CURRENT_TIMESTAMP,
    PRIMARY KEY (user_id)
);

CREATE TABLE extensions (
    id INTEGER PRIMARY KEY AUTOINCREMENT,
    external_id TEXT NOT NULL,
    name TEXT NOT NULL,
    latest_version TEXT NOT NULL,
    total_download_count INTEGER NOT NULL DEFAULT 0
);

CREATE TABLE extension_versions (
    extension_id INTEGER REFERENCES extensions(id),
    version TEXT NOT NULL,
    published_at TIMESTAMP NOT NULL DEFAULT CURRENT_TIMESTAMP,
    authors TEXT NOT NULL,
    repository TEXT NOT NULL,
    description TEXT NOT NULL,
    download_count INTEGER NOT NULL DEFAULT 0,
    PRIMARY KEY (extension_id, version)
);

CREATE UNIQUE INDEX "index_extensions_external_id" ON "extensions" ("external_id");
CREATE INDEX "index_extensions_total_download_count" ON "extensions" ("total_download_count");

<<<<<<< HEAD
CREATE TABLE rate_buckets (
    user_id INT NOT NULL,
    rate_limit_name VARCHAR(255) NOT NULL,
    token_count INT NOT NULL,
    last_refill TIMESTAMP WITHOUT TIME ZONE NOT NULL,
    PRIMARY KEY (user_id, rate_limit_name),
    FOREIGN KEY (user_id) REFERENCES users(id)
);

CREATE INDEX idx_user_id_rate_limit ON rate_buckets (user_id, rate_limit_name);
=======
CREATE TABLE hosted_projects (
    id INTEGER PRIMARY KEY AUTOINCREMENT,
    channel_id INTEGER NOT NULL REFERENCES channels(id),
    name TEXT NOT NULL,
    visibility TEXT NOT NULL,
    deleted_at TIMESTAMP NULL
);
CREATE INDEX idx_hosted_projects_on_channel_id ON hosted_projects (channel_id);
CREATE UNIQUE INDEX uix_hosted_projects_on_channel_id_and_name ON hosted_projects (channel_id, name) WHERE (deleted_at IS NULL);
>>>>>>> af87fb98
<|MERGE_RESOLUTION|>--- conflicted
+++ resolved
@@ -377,7 +377,6 @@
 CREATE UNIQUE INDEX "index_extensions_external_id" ON "extensions" ("external_id");
 CREATE INDEX "index_extensions_total_download_count" ON "extensions" ("total_download_count");
 
-<<<<<<< HEAD
 CREATE TABLE rate_buckets (
     user_id INT NOT NULL,
     rate_limit_name VARCHAR(255) NOT NULL,
@@ -386,9 +385,8 @@
     PRIMARY KEY (user_id, rate_limit_name),
     FOREIGN KEY (user_id) REFERENCES users(id)
 );
-
 CREATE INDEX idx_user_id_rate_limit ON rate_buckets (user_id, rate_limit_name);
-=======
+
 CREATE TABLE hosted_projects (
     id INTEGER PRIMARY KEY AUTOINCREMENT,
     channel_id INTEGER NOT NULL REFERENCES channels(id),
@@ -397,5 +395,4 @@
     deleted_at TIMESTAMP NULL
 );
 CREATE INDEX idx_hosted_projects_on_channel_id ON hosted_projects (channel_id);
-CREATE UNIQUE INDEX uix_hosted_projects_on_channel_id_and_name ON hosted_projects (channel_id, name) WHERE (deleted_at IS NULL);
->>>>>>> af87fb98
+CREATE UNIQUE INDEX uix_hosted_projects_on_channel_id_and_name ON hosted_projects (channel_id, name) WHERE (deleted_at IS NULL);