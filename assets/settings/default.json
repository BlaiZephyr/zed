--- conflicted
+++ resolved
@@ -74,7 +74,15 @@
     "hard_tabs": false,
     // How many columns a tab should occupy.
     "tab_size": 4,
-<<<<<<< HEAD
+    // Git gutter behavior configuration.
+    "git": {
+        // Control whether the git gutter is shown. May take 2 values:
+        // 1. Show the gutter
+        //      "git_gutter": "tracked_files"
+        // 2. Hide the gutter
+        //      "git_gutter": "hide"
+        "git_gutter": "tracked_files"
+    },
     // Settings specific to journaling
     "journal": {
         // The path of the directory where journal entries are stored
@@ -84,20 +92,10 @@
         // 1. hour12
         // 2. hour24
         "hour_format": "hour12"
-=======
-    // Git gutter behavior configuration.
-    "git": {
-        // Control whether the git gutter is shown. May take 2 values:
-        // 1. Show the gutter
-        //      "git_gutter": "tracked_files"
-        // 2. Hide the gutter
-        //      "git_gutter": "hide"
-        "git_gutter": "tracked_files"
->>>>>>> 3e23d1f4
     },
     // Settings specific to the terminal
     "terminal": {
-        // What shell to use when opening a terminal. May take 3 values: 
+        // What shell to use when opening a terminal. May take 3 values:
         // 1. Use the system's default terminal configuration (e.g. $TERM).
         //      "shell": "system"
         // 2. A program:
@@ -114,7 +112,7 @@
         "shell": "system",
         // What working directory to use when launching the terminal.
         // May take 4 values:
-        // 1. Use the current file's project directory.  Will Fallback to the 
+        // 1. Use the current file's project directory.  Will Fallback to the
         //    first project directory strategy if unsuccessful
         //      "working_directory": "current_project_directory"
         // 2. Use the first project in this workspace's directory
@@ -124,7 +122,7 @@
         // 4. Always use a specific directory. This value will be shell expanded.
         //    If this path is not a valid directory the terminal will default to
         //    this platform's home directory  (if we can find it)
-        //      "working_directory": { 
+        //      "working_directory": {
         //        "always": {
         //          "directory": "~/zed/projects/"
         //        }
@@ -136,7 +134,7 @@
         // May take 4 values:
         //  1. Never blink the cursor, ignoring the terminal mode
         //         "blinking": "off",
-        //  2. Default the cursor blink to off, but allow the terminal to 
+        //  2. Default the cursor blink to off, but allow the terminal to
         //     set blinking
         //         "blinking": "terminal_controlled",
         //  3. Always blink the cursor, ignoring the terminal mode
@@ -144,7 +142,7 @@
         "blinking": "terminal_controlled",
         // Set whether Alternate Scroll mode (code: ?1007) is active by default.
         // Alternate Scroll mode converts mouse scroll events into up / down key
-        // presses when in the alternate screen (e.g. when running applications 
+        // presses when in the alternate screen (e.g. when running applications
         // like vim or  less). The terminal can still set and unset this mode.
         // May take 2 values:
         //  1. Default alternate scroll mode to on
